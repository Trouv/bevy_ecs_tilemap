--- conflicted
+++ resolved
@@ -128,14 +128,12 @@
                 }
             }
         }
-<<<<<<< HEAD
-        mesh.set_attribute("Vertex_Position", VertexAttributeValues::Float32x3(positions));
+        mesh.set_attribute(
+            "Vertex_Position",
+            VertexAttributeValues::Float32x3(positions),
+        );
         mesh.set_attribute("Vertex_Texture", VertexAttributeValues::Sint32x4(textures));
-=======
-        mesh.set_attribute("Vertex_Position", VertexAttributeValues::Float3(positions));
-        mesh.set_attribute("Vertex_Texture", VertexAttributeValues::Int4(textures));
-        mesh.set_attribute("Vertex_Color", VertexAttributeValues::Float4(colors));
->>>>>>> fa2629ab
+        mesh.set_attribute("Vertex_Color", VertexAttributeValues::Float32x4(colors));
         mesh.set_indices(Some(Indices::U32(indices)));
     }
 }