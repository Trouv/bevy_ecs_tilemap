use crate::render::extract::ExtractedTilemapTexture;
use crate::{TilemapSpacing, TilemapTexture, TilemapTextureSize, TilemapTileSize};
use bevy::asset::Assets;
use bevy::{
    prelude::{Image, Res},
    render::{
        render_asset::RenderAssets,
        render_resource::{
            AddressMode, CommandEncoderDescriptor, Extent3d, FilterMode, ImageCopyTexture,
            Origin3d, SamplerDescriptor, TextureAspect, TextureDescriptor, TextureDimension,
            TextureFormat, TextureUsages, TextureViewDescriptor, TextureViewDimension,
        },
        renderer::{RenderDevice, RenderQueue},
        texture::{BevyDefault, GpuImage},
    },
    utils::{HashMap, HashSet},
};
use std::num::NonZeroU32;

#[derive(Default, Debug, Clone)]
pub struct TextureArrayCache {
    textures: HashMap<TilemapTexture, GpuImage>,
    meta_data: HashMap<
        TilemapTexture,
        (
            u32,
            TilemapTileSize,
            TilemapTextureSize,
            TilemapSpacing,
            FilterMode,
        ),
    >,
    prepare_queue: HashSet<TilemapTexture>,
    queue_queue: HashSet<TilemapTexture>,
    bad_flag_queue: HashSet<TilemapTexture>,
}

impl TextureArrayCache {
    /// Adds an `ExtractedTilemapTexture` to the texture array cache.
    ///
    /// Unlike [`add_texture`](TextureArrayCache::add_texture) it does not perform any verification
    /// checks, as this is assumed to have been done during [`ExtractedTilemapTexture::new`].
    pub(crate) fn add_extracted_texture(&mut self, extracted_texture: &ExtractedTilemapTexture) {
        if !self.meta_data.contains_key(&extracted_texture.texture) {
            self.meta_data.insert(
                extracted_texture.texture.clone_weak(),
                (
                    extracted_texture.tile_count,
                    extracted_texture.tile_size,
                    extracted_texture.texture_size,
                    extracted_texture.tile_spacing,
                    extracted_texture.filtering,
                ),
            );
            self.prepare_queue
                .insert(extracted_texture.texture.clone_weak());
        }
    }

    /// Adds a `TilemapTexture` to the texture array cache.
    pub fn add_texture(
        &mut self,
        texture: TilemapTexture,
        tile_size: TilemapTileSize,
        tile_spacing: TilemapSpacing,
        filtering: FilterMode,
        image_assets: &Res<Assets<Image>>,
    ) {
        let (tile_count, texture_size) = match &texture {
            TilemapTexture::Single(handle) => {
                let image = image_assets.get(handle).expect(
                    "Expected image to have finished loading if \
                    it is being extracted as a texture!",
                );
                let texture_size: TilemapTextureSize = image.size().into();
                let tile_count_x =
                    (texture_size.x + tile_spacing.x) / (tile_size.x + tile_spacing.x);
                let tile_count_y =
                    (texture_size.y + tile_spacing.y) / (tile_size.y + tile_spacing.y);
                ((tile_count_x * tile_count_y) as u32, texture_size)
            }
            TilemapTexture::Vector(handles) => {
                for handle in handles {
                    let image = image_assets.get(handle).expect(
                        "Expected image to have finished loading if \
                        it is being extracted as a texture!",
                    );
                    let this_tile_size: TilemapTileSize = image.size().try_into().unwrap();
                    if this_tile_size != tile_size {
                        panic!(
                            "Expected all provided image assets to have size {:?}, \
                                    but found image with size: {:?}",
                            tile_size, this_tile_size
                        );
                    }
                }
                (handles.len() as u32, tile_size.into())
            }
        };

        if !self.meta_data.contains_key(&texture) {
            self.meta_data.insert(
                texture.clone_weak(),
                (tile_count, tile_size, texture_size, tile_spacing, filtering),
            );
            self.prepare_queue.insert(texture.clone_weak());
        }
    }

    pub fn get(&self, texture: &TilemapTexture) -> &GpuImage {
        self.textures.get(texture).unwrap()
    }

    pub fn contains(&self, texture: &TilemapTexture) -> bool {
        self.textures.contains_key(texture)
    }

    /// Prepares each texture array texture
    pub fn prepare(&mut self, render_device: &RenderDevice) {
        let prepare_queue = self.prepare_queue.drain().collect::<Vec<_>>();
<<<<<<< HEAD
        for item in prepare_queue {
            let (tile_size, atlas_size, spacing, filter) = self.sizes.get(&item).unwrap();
            let tile_count_x = ((atlas_size.x as f32) / (tile_size.x + spacing.x)).floor();
            let tile_count_y = ((atlas_size.y as f32) / (tile_size.y + spacing.y)).floor();
            let mut count = (tile_count_x * tile_count_y) as u32;
=======
        for texture in prepare_queue {
            let (count, tile_size, _, _, filter) = self.meta_data.get(&texture).unwrap();
>>>>>>> eabd66ea

            // Fixes weird cubemap bug.
            let count = if *count == 6 { count + 1 } else { *count };

            let gpu_texture = render_device.create_texture(&TextureDescriptor {
                label: Some("texture_array"),
                size: Extent3d {
                    width: tile_size.x as u32,
                    height: tile_size.y as u32,
                    depth_or_array_layers: count,
                },
                mip_level_count: 1,
                sample_count: 1,
                dimension: TextureDimension::D2,
                format: TextureFormat::Rgba8UnormSrgb,
                usage: TextureUsages::COPY_DST | TextureUsages::TEXTURE_BINDING,
            });

            let sampler = render_device.create_sampler(&SamplerDescriptor {
                label: Some("texture_array_sampler"),
                address_mode_u: AddressMode::ClampToEdge,
                address_mode_v: AddressMode::ClampToEdge,
                address_mode_w: AddressMode::ClampToEdge,
                mag_filter: *filter,
                min_filter: *filter,
                mipmap_filter: *filter,
                lod_min_clamp: 0.0,
                lod_max_clamp: f32::MAX,
                compare: None,
                anisotropy_clamp: None,
                border_color: None,
            });

            let texture_view = gpu_texture.create_view(&TextureViewDescriptor {
                label: Some("texture_array_view"),
                format: None,
                dimension: Some(TextureViewDimension::D2Array),
                aspect: TextureAspect::All,
                base_mip_level: 0,
                mip_level_count: None,
                base_array_layer: 0,
                array_layer_count: NonZeroU32::new(count),
            });

            let gpu_image = GpuImage {
                texture_format: TextureFormat::bevy_default(),
                texture: gpu_texture,
                sampler,
                texture_view,
                size: tile_size.into(),
            };

            self.textures.insert(texture.clone_weak(), gpu_image);
            self.queue_queue.insert(texture.clone_weak());
        }
    }

    pub fn queue(
        &mut self,
        render_device: &RenderDevice,
        render_queue: &RenderQueue,
        render_images: &Res<RenderAssets<Image>>,
    ) {
        let queue_queue = self.queue_queue.drain().collect::<Vec<_>>();

        for texture in queue_queue.iter() {
            match &texture {
                TilemapTexture::Single(handle) => {
                    let gpu_image = if let Some(gpu_image) = render_images.get(handle) {
                        gpu_image
                    } else {
                        self.prepare_queue.insert(texture.clone_weak());
                        continue;
                    };

<<<<<<< HEAD
            let (tile_size, atlas_size, spacing, _) = self.sizes.get(&item).unwrap();
            let array_gpu_image = self.textures.get(&item).unwrap();
            let tile_count_x = ((atlas_size.x as f32) / (tile_size.x + spacing.x)).floor();
            let tile_count_y = ((atlas_size.y as f32) / (tile_size.y + spacing.y)).floor();
            let count = (tile_count_x * tile_count_y) as u32;

            let mut command_encoder =
                render_device.create_command_encoder(&CommandEncoderDescriptor {
                    label: Some("create_texture_array_from_atlas"),
                });

            for i in 0..count {
                let columns = (atlas_size.x as f32) / (tile_size.x + spacing.x);
                let sprite_sheet_x: f32 = (i as f32 % columns).floor() * (tile_size.x + spacing.x);
                let sprite_sheet_y: f32 = (i as f32 / columns).floor() * (tile_size.y + spacing.y);

                command_encoder.copy_texture_to_texture(
                    ImageCopyTexture {
                        texture: &atlas_image.texture,
                        mip_level: 0,
                        origin: Origin3d {
                            x: sprite_sheet_x as u32,
                            y: sprite_sheet_y as u32,
                            z: 0,
                        },
                        aspect: TextureAspect::All,
                    },
                    ImageCopyTexture {
                        texture: &array_gpu_image.texture,
                        mip_level: 0,
                        origin: Origin3d {
                            x: 0,
                            y: 0,
                            z: i as u32,
                        },
                        aspect: TextureAspect::All,
                    },
                    Extent3d {
                        width: tile_size.x as u32,
                        height: tile_size.y as u32,
                        depth_or_array_layers: 1,
                    },
                );
            }
=======
                    let (count, tile_size, texture_size, spacing, _) =
                        self.meta_data.get(texture).unwrap();
                    let array_gpu_image = self.textures.get(texture).unwrap();
                    let count = *count;

                    let mut command_encoder =
                        render_device.create_command_encoder(&CommandEncoderDescriptor {
                            label: Some("create_texture_array_from_atlas"),
                        });

                    for i in 0..count {
                        let columns = (texture_size.x as f32 + spacing.x as f32)
                            / (tile_size.x as f32 + spacing.x as f32);
                        let sprite_sheet_x: f32 =
                            (i as f32 % columns).floor() * (tile_size.x + spacing.x) as f32;
                        let sprite_sheet_y: f32 =
                            (i as f32 / columns).floor() * (tile_size.y + spacing.y) as f32;

                        command_encoder.copy_texture_to_texture(
                            ImageCopyTexture {
                                texture: &gpu_image.texture,
                                mip_level: 0,
                                origin: Origin3d {
                                    x: sprite_sheet_x as u32,
                                    y: sprite_sheet_y as u32,
                                    z: 0,
                                },
                                aspect: TextureAspect::All,
                            },
                            ImageCopyTexture {
                                texture: &array_gpu_image.texture,
                                mip_level: 0,
                                origin: Origin3d {
                                    x: 0,
                                    y: 0,
                                    z: i as u32,
                                },
                                aspect: TextureAspect::All,
                            },
                            Extent3d {
                                width: tile_size.x as u32,
                                height: tile_size.y as u32,
                                depth_or_array_layers: 1,
                            },
                        );
                    }
>>>>>>> eabd66ea

                    let command_buffer = command_encoder.finish();
                    render_queue.submit(vec![command_buffer]);
                }
                TilemapTexture::Vector(handles) => {
                    let mut gpu_images = Vec::with_capacity(handles.len());
                    for handle in handles {
                        if let Some(gpu_image) = render_images.get(handle) {
                            gpu_images.push(gpu_image)
                        } else {
                            self.prepare_queue.insert(texture.clone_weak());
                            continue;
                        }
                    }

                    let (count, tile_size, _, _, _) = self.meta_data.get(texture).unwrap();
                    let array_gpu_image = self.textures.get(texture).unwrap();
                    let count = *count;

                    let mut command_encoder =
                        render_device.create_command_encoder(&CommandEncoderDescriptor {
                            label: Some("create_texture_array_from_handles_vec"),
                        });

                    for i in 0..count {
                        command_encoder.copy_texture_to_texture(
                            ImageCopyTexture {
                                texture: &gpu_images[i as usize].texture,
                                mip_level: 0,
                                origin: Origin3d { x: 0, y: 0, z: 0 },
                                aspect: TextureAspect::All,
                            },
                            ImageCopyTexture {
                                texture: &array_gpu_image.texture,
                                mip_level: 0,
                                origin: Origin3d {
                                    x: 0,
                                    y: 0,
                                    z: i as u32,
                                },
                                aspect: TextureAspect::All,
                            },
                            Extent3d {
                                width: tile_size.x as u32,
                                height: tile_size.y as u32,
                                depth_or_array_layers: 1,
                            },
                        );
                    }

                    let command_buffer = command_encoder.finish();
                    render_queue.submit(vec![command_buffer]);
                }
            }
        }
    }
}<|MERGE_RESOLUTION|>--- conflicted
+++ resolved
@@ -118,16 +118,8 @@
     /// Prepares each texture array texture
     pub fn prepare(&mut self, render_device: &RenderDevice) {
         let prepare_queue = self.prepare_queue.drain().collect::<Vec<_>>();
-<<<<<<< HEAD
-        for item in prepare_queue {
-            let (tile_size, atlas_size, spacing, filter) = self.sizes.get(&item).unwrap();
-            let tile_count_x = ((atlas_size.x as f32) / (tile_size.x + spacing.x)).floor();
-            let tile_count_y = ((atlas_size.y as f32) / (tile_size.y + spacing.y)).floor();
-            let mut count = (tile_count_x * tile_count_y) as u32;
-=======
         for texture in prepare_queue {
             let (count, tile_size, _, _, filter) = self.meta_data.get(&texture).unwrap();
->>>>>>> eabd66ea
 
             // Fixes weird cubemap bug.
             let count = if *count == 6 { count + 1 } else { *count };
@@ -203,52 +195,6 @@
                         continue;
                     };
 
-<<<<<<< HEAD
-            let (tile_size, atlas_size, spacing, _) = self.sizes.get(&item).unwrap();
-            let array_gpu_image = self.textures.get(&item).unwrap();
-            let tile_count_x = ((atlas_size.x as f32) / (tile_size.x + spacing.x)).floor();
-            let tile_count_y = ((atlas_size.y as f32) / (tile_size.y + spacing.y)).floor();
-            let count = (tile_count_x * tile_count_y) as u32;
-
-            let mut command_encoder =
-                render_device.create_command_encoder(&CommandEncoderDescriptor {
-                    label: Some("create_texture_array_from_atlas"),
-                });
-
-            for i in 0..count {
-                let columns = (atlas_size.x as f32) / (tile_size.x + spacing.x);
-                let sprite_sheet_x: f32 = (i as f32 % columns).floor() * (tile_size.x + spacing.x);
-                let sprite_sheet_y: f32 = (i as f32 / columns).floor() * (tile_size.y + spacing.y);
-
-                command_encoder.copy_texture_to_texture(
-                    ImageCopyTexture {
-                        texture: &atlas_image.texture,
-                        mip_level: 0,
-                        origin: Origin3d {
-                            x: sprite_sheet_x as u32,
-                            y: sprite_sheet_y as u32,
-                            z: 0,
-                        },
-                        aspect: TextureAspect::All,
-                    },
-                    ImageCopyTexture {
-                        texture: &array_gpu_image.texture,
-                        mip_level: 0,
-                        origin: Origin3d {
-                            x: 0,
-                            y: 0,
-                            z: i as u32,
-                        },
-                        aspect: TextureAspect::All,
-                    },
-                    Extent3d {
-                        width: tile_size.x as u32,
-                        height: tile_size.y as u32,
-                        depth_or_array_layers: 1,
-                    },
-                );
-            }
-=======
                     let (count, tile_size, texture_size, spacing, _) =
                         self.meta_data.get(texture).unwrap();
                     let array_gpu_image = self.textures.get(texture).unwrap();
@@ -295,7 +241,6 @@
                             },
                         );
                     }
->>>>>>> eabd66ea
 
                     let command_buffer = command_encoder.finish();
                     render_queue.submit(vec![command_buffer]);
