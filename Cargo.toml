[package]
name = "bevy_ecs_tilemap"
description = "A tilemap rendering plugin for bevy which is more ECS friendly by having an entity per tile."
version = "0.4.0"
authors = ["John Mitchell"]
homepage = "https://github.com/StarArawn/bevy_ecs_tilemap"
repository = "https://github.com/StarArawn/bevy_ecs_tilemap"
license-file = "LICENSE"
edition = "2018"
exclude = ["assets/*", "screenshots/*"]

[features]
default = []

[dependencies]
<<<<<<< HEAD
anyhow = { version="1.0", optional=true }
bevy = { git="https://github.com/bevyengine/bevy", branch ="main", default-features=false }
bytemuck = "1.5"
ldtk_rust = { version="0.5", optional=true }
morton-encoding = "2.0"
log = "0.4"
serde_json = { version="1.0", optional=true }
tiled = { version="0.9", default-features=false, optional=true }

[dev-dependencies]
bevy = { git="https://github.com/bevyengine/bevy", branch ="main", default-features=true }
=======
bevy = { version = "0.5", default-features = false }
morton-encoding = "2.0"
log = "0.4"

[dev-dependencies]
anyhow = { version = "1.0" }
bevy = { version = "0.5", default-features = true }
ldtk_rust = { version = "0.5" }
>>>>>>> a8d285a7
rand = "0.8"
env_logger = "0.9"
serde_json = { version = "1.0" }
tiled = { version = "0.9", default-features = false }

[[example]]
name = "ldtk"
path = "examples/ldtk/ldtk_usage.rs"

[[example]]
name = "tiled"
path = "examples/tiled/tiled_usage.rs"

[[example]]
name = "tiled_rotate"
path = "examples/tiled/tiled_rotate.rs"<|MERGE_RESOLUTION|>--- conflicted
+++ resolved
@@ -6,35 +6,22 @@
 homepage = "https://github.com/StarArawn/bevy_ecs_tilemap"
 repository = "https://github.com/StarArawn/bevy_ecs_tilemap"
 license-file = "LICENSE"
-edition = "2018"
+edition = "2021"
 exclude = ["assets/*", "screenshots/*"]
 
 [features]
 default = []
 
 [dependencies]
-<<<<<<< HEAD
-anyhow = { version="1.0", optional=true }
-bevy = { git="https://github.com/bevyengine/bevy", branch ="main", default-features=false }
-bytemuck = "1.5"
-ldtk_rust = { version="0.5", optional=true }
+bevy = { git="https://github.com/bevyengine/bevy", branch ="main" }
 morton-encoding = "2.0"
 log = "0.4"
-serde_json = { version="1.0", optional=true }
-tiled = { version="0.9", default-features=false, optional=true }
-
-[dev-dependencies]
-bevy = { git="https://github.com/bevyengine/bevy", branch ="main", default-features=true }
-=======
-bevy = { version = "0.5", default-features = false }
-morton-encoding = "2.0"
-log = "0.4"
+bytemuck = "1.7.2"
 
 [dev-dependencies]
 anyhow = { version = "1.0" }
-bevy = { version = "0.5", default-features = true }
+bevy = { git="https://github.com/bevyengine/bevy", branch ="main", default-features=false }
 ldtk_rust = { version = "0.5" }
->>>>>>> a8d285a7
 rand = "0.8"
 env_logger = "0.9"
 serde_json = { version = "1.0" }
